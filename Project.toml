--- conflicted
+++ resolved
@@ -10,8 +10,5 @@
 WriteVTK = "64499a7a-5c06-52f2-abe2-ccb03c286192"
 
 [compat]
-<<<<<<< HEAD
 StaticArrays = "0.12"
-=======
-WriteVTK = "1.8"
->>>>>>> e8dcbb21
+WriteVTK = "1.8"